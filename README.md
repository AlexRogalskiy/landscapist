--- conflicted
+++ resolved
@@ -253,11 +253,7 @@
     implementation "com.github.skydoves:landscapist-fresco:<version>"
 }
 ```
-<<<<<<< HEAD
-`Landscapist-Fresco` includes version `2.6.0` of Fresco. So please check out if you use the same version or you can remove the Fresco dependency on your project.
-=======
-> Note: `Landscapist-Fresco` includes version `2.5.0` of Fresco. So please make sure your project is using the same Fresco version or exclude the Fresco dependency to adapt yours. Also, please make sure the Jetpack Compose version on the [release page](https://github.com/skydoves/Landscapist/releases).
->>>>>>> 270564ed
+> Note: `Landscapist-Fresco` includes version `2.6.0` of Fresco. So please make sure your project is using the same Fresco version or exclude the Fresco dependency to adapt yours. Also, please make sure the Jetpack Compose version on the [release page](https://github.com/skydoves/Landscapist/releases).
 
 ### Setup
 To get started, you should set up `Fresco` with [ImagePipelineConfig](https://frescolib.org/docs/configure-image-pipeline.html) in your `Application` class. Generally, it's recommended initializing with  `OkHttpImagePipelineConfigFactory`. Also, you can customize caching, networking, and thread pool strategies with your own `ImagePipelineConfig`. For more details, you can check out [Using Other Network Layers](https://frescolib.org/docs/using-other-network-layers.html#using-okhttp).
