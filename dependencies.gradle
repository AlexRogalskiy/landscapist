ext.versions = [
    minSdk           : 21,
    compileSdk       : 31,
    versionCode      : 30,
    versionName      : '1.3.0',

    gradleBuildTool  : '7.1.0',
    spotlessGradle   : '6.2.1',
    dokkaGradle      : '1.6.0',
    binaryValidator  : '0.8.0',
    mavenPublish     : '0.18.0',

    // di
    hiltCoreVersion  : '2.40.5',

    kotlin           : '1.6.10',
    coreKtxVersion   : '1.5.0-beta01',
<<<<<<< HEAD
    composeVersion   : '1.1.1',
    constraintVersion: '1.0.0-alpha07',
    activityVersion  : '1.3.0-alpha08',
    coroutinesVersion: '1.5.0',
    multidex         : '2.0.1',
=======
    composeVersion   : '1.1.0',
    coroutinesVersion: '1.6.0',
>>>>>>> 2b7aea78

    frescoVersion    : '2.6.0',
    glideVersion     : '4.13.0',
    coilVersion      : '1.4.0',

    paletteVersion   : '1.0.0',

    // Android Unit Test
    rules            : '1.4.0',
    androidxTest     : '1.4.0',
    androidxTestJunit: '1.1.3',

    // for demo
    constraintVersion: '1.0.0-alpha07',
    activityVersion  : '1.3.0-alpha08',
    multidex         : '2.0.1',
    materialVersion  : '1.5.0',
]<|MERGE_RESOLUTION|>--- conflicted
+++ resolved
@@ -15,16 +15,11 @@
 
     kotlin           : '1.6.10',
     coreKtxVersion   : '1.5.0-beta01',
-<<<<<<< HEAD
     composeVersion   : '1.1.1',
     constraintVersion: '1.0.0-alpha07',
     activityVersion  : '1.3.0-alpha08',
-    coroutinesVersion: '1.5.0',
+    coroutinesVersion: '1.6.0',
     multidex         : '2.0.1',
-=======
-    composeVersion   : '1.1.0',
-    coroutinesVersion: '1.6.0',
->>>>>>> 2b7aea78
 
     frescoVersion    : '2.6.0',
     glideVersion     : '4.13.0',
